/*
Copyright 2024 dimden.dev

Licensed under the Apache License, Version 2.0 (the "License");
you may not use this file except in compliance with the License.
You may obtain a copy of the License at

http://www.apache.org/licenses/LICENSE-2.0

Unless required by applicable law or agreed to in writing, software
distributed under the License is distributed on an "AS IS" BASIS,
WITHOUT WARRANTIES OR CONDITIONS OF ANY KIND, either express or implied.
See the License for the specific language governing permissions and
limitations under the License.
*/

const cookie = require("cookie");
const mime = require("mime-types");
const vary = require("vary");
const encodeUrl = require("encodeurl");
const { 
    normalizeType, stringify, deprecated, UP_PATH_REGEXP, decode,
    containsDotFile, isPreconditionFailure, isRangeFresh, NullObject
} = require("./utils.js");
const { Writable } = require("stream");
const { isAbsolute } = require("path");
const fs = require("fs");
const Path = require("path");
const statuses = require("statuses");
const { sign } = require("cookie-signature");
// events is faster at init, tseep is faster at sending events
// since we create a ton of objects and dont send a ton of events, its better to use events here
const { EventEmitter } = require("events");
const http = require("http");
const ms = require('ms');   
const etag = require("etag");

const outgoingMessage = new http.OutgoingMessage();
const symbols = Object.getOwnPropertySymbols(outgoingMessage);
const kOutHeaders = symbols.find(s => s.toString() === 'Symbol(kOutHeaders)');

class Socket extends EventEmitter {
    constructor(response) {
        super();
        this.response = response;

        this.on('error', (err) => {
            this.emit('close');
        });
    }
    get writable() {
        return !this.response.finished;
    }

    close() {
        if(this.response.finished) {
            return;
        }
        this.response.finished = true;
        this.emit('close');
        this.response._res.close();
    }
}

module.exports = class Response extends Writable {
    #socket = null;
    constructor(res, req, app) {
        super();
        this._req = req;
        this._res = res;
        this.headersSent = false;
        this.app = app;
        this.locals = new NullObject();
        this.finished = false;
        this.aborted = false;
        this.statusCode = 200;
        this.chunkedTransfer = true;
        this.totalSize = 0;
        this.headers = {
            'connection': 'keep-alive',
            'keep-alive': 'timeout=10'
        };
        if(this.app.get('x-powered-by')) {
            this.headers['x-powered-by'] = 'UltimateExpress';
        }
        // support for node internal
        this[kOutHeaders] = new Proxy(this.headers, {
            set: (obj, prop, value) => {
                this.set(prop, value[1]);
                return true;
            },
            get: (obj, prop) => {
                return obj[prop];
            }
        });
        this.body = undefined;
        this.on('error', (err) => {
            if(this.finished) {
                return;
            }
            this._res.cork(() => {
                this._res.close();
                this.finished = true;
                if(this.socketExists) this.socket.emit('close');
            });
        });
    }

    get socket() {
        this.socketExists = true;
        if(!this.#socket) {
            this.#socket = new Socket(this);
        }
        return this.#socket;
    }

    _write(chunk, encoding, callback) {
        if(this.aborted) {
            const err = new Error('Request aborted');
            err.code = 'ECONNABORTED';
            return this.destroy(err);
        }
        if(this.finished) {
            const err = new Error('Response already finished');
            return this.destroy(err);
        }
        this._res.cork(() => {
            if(!this.headersSent) {
                this.writeHead(this.statusCode);
                this._res.writeStatus(this.statusCode.toString());
                this.writeHeaders(typeof chunk === 'string');
            }
            if(!Buffer.isBuffer(chunk) && !(chunk instanceof ArrayBuffer)) {
                chunk = Buffer.from(chunk);
                chunk = chunk.buffer.slice(chunk.byteOffset, chunk.byteOffset + chunk.byteLength);
            }
            if(this.chunkedTransfer) {
                // chunked transfer encoding
                this._res.write(chunk);
                callback();
            } else {
                // fixed size transfer encoding
                const lastOffset = this._res.getWriteOffset();
                const [ok, done] = this._res.tryEnd(chunk, this.totalSize);
                if(done) {
                    this.destroy();
                    this.finished = true;
                    if(this.socketExists) this.socket.emit('close');
                    callback();
                } else {
                    // still writing
                    if(!ok) {
                        // wait until uWS is ready to accept more data
                        this._res.onWritable((offset) => {
                            if(this.finished) {
                                return true;
                            }
                            const [ok, done] = this._res.tryEnd(chunk.slice(offset - lastOffset), this.totalSize);
                            if(done) {
                                this.destroy();
                                this.finished = true;
                                if(this.socketExists) this.socket.emit('close');
                                callback();
                            } else if(ok) {
                                callback();
                            }
                            
                            return ok;
                        });
                    } else {
                        callback();
                    }
                }
            }
        });
    }
    writeHead(statusCode, statusMessage, headers) {
        this.statusCode = statusCode;
        if(!headers) {
            if(!statusMessage) return;
            headers = statusMessage;
        }
        for(let header in headers) {
            this.set(header, headers[header]);
        }
    }
    writeHeaders(utf8) {
        for(const header in this.headers) {
            if(header === 'content-length') {
                // if content-length is set, disable chunked transfer encoding, since size is known
                this.chunkedTransfer = false;
                this.totalSize = parseInt(this.headers[header]);
                continue;
            }
            if(Array.isArray(this.headers[header])) {
                for(let value of this.headers[header]) {
                    this._res.writeHeader(header, value);
                }
            } else {
                this._res.writeHeader(header, this.headers[header]);
            }
        }
        if(!this.headers['content-type']) {
            this._res.writeHeader('content-type', 'text/html' + (utf8 ? `; charset=utf-8` : ''));
        }
        this.headersSent = true;
    }
    _implicitHeader() {
        // compatibility function
        // usually should send headers but this is useless for us
        this.writeHead(this.statusCode);
    }
    status(code) {
        this.statusCode = parseInt(code);
        return this;
    }
    sendStatus(code) {
        return this.status(code).send(statuses.message[+code] ?? code.toString());
    }
    end(data) {
        if(this.finished) {
            return;
        }
        this.writeHead(this.statusCode);
        this._res.cork(() => {
            if(!this.headersSent) {
                const etagFn = this.app.get('etag fn');
                if(etagFn && data && !this.headers['etag'] && !this.req.noEtag) {
                    this.headers['etag'] = etagFn(data);
                }
                const fresh = this.req.fresh;
                this._res.writeStatus(fresh ? '304' : this.statusCode.toString());
                this.writeHeaders(true);
                if(fresh) {
                    this._res.end();
                    this.finished = true;
                    if(this.socketExists) this.socket.emit('close');
                    return;
                }
            }
            const contentLength = this.headers['content-length'];
            if(!data && contentLength) {
                this._res.endWithoutBody(contentLength.toString());
            } else {
                if(data instanceof Buffer) {
                    data = data.buffer.slice(data.byteOffset, data.byteOffset + data.byteLength);
                }
                if(this.req.method === 'HEAD') {
                    const length = Buffer.byteLength(data ?? '');
                    this._res.endWithoutBody(length.toString());
                } else {
                    this._res.end(data);
                }
            }
            this.finished = true;
            if(this.socketExists) this.socket.emit('close');
        });

        return this;
    }
    send(body) {
        if(this.headersSent) {
            throw new Error('Can\'t write body: Response was already sent');
        }
        const isBuffer = Buffer.isBuffer(body);
        if(body === null || body === undefined) {
            body = '';
        } else if(typeof body === 'object' && !isBuffer) {
            return this.json(body);
        } else if(typeof body === 'number') {
            if(arguments[1]) {
                deprecated('res.send(status, body)', 'res.status(status).send(body)');
                return this.status(body).send(arguments[1]);
            } else {
                deprecated('res.send(status)', 'res.sendStatus(status)');
                return this.sendStatus(body);
            }
        } else if(!isBuffer) {
            body = String(body);
        }
        if(typeof body === 'string') {
            const contentType = this.headers['content-type'];
            if(!contentType) {
                this.headers['content-type'] = 'text/html; charset=utf-8';
            } else if(!contentType.includes(';')) {
                this.headers['content-type'] += '; charset=utf-8';
            }
        }
        return this.end(body);
    }
    sendFile(path, options = new NullObject(), callback) {
        if(typeof path !== 'string') {
            throw new TypeError('path argument is required to res.sendFile');
        }
        if(typeof options === 'function') {
            callback = options;
            options = new NullObject();
        }
        if(!options) options = new NullObject();
        let done = callback;
        if(!done) done = this.req.next;
        // default options
        if(typeof options.maxAge === 'string') {
            options.maxAge = ms(options.maxAge);
        }
        if(typeof options.maxAge === 'undefined') {
            options.maxAge = 0;
        }
        if(typeof options.lastModified === 'undefined') {
            options.lastModified = true;
        }
        if(typeof options.cacheControl === 'undefined') {
            options.cacheControl = true;
        }
        if(typeof options.acceptRanges === 'undefined') {
            options.acceptRanges = true;
        }
        if(typeof options.etag === 'undefined') {
            options.etag = this.app.get('etag') !== false;
        }
        let etagFn = this.app.get('etag fn');
        if(options.etag && !etagFn) {
            etagFn = stat => {
                return etag(stat, { weak: true });
            }
        }

        // path checks
        if(!options.root && !isAbsolute(path)) {
            this.status(500);
            return done(new Error('path must be absolute or specify root to res.sendFile'));
        }
        if(!options.skipEncodePath) {
            path = encodeURI(path);
        }
        path = decode(path);
        if(path === -1) {
            this.status(400);
            return done(new Error('Bad Request'));
        }
        if(~path.indexOf('\0')) {
            this.status(400);
            return done(new Error('Bad Request'));
        }
        if(UP_PATH_REGEXP.test(path)) {
            this.status(403);
            return done(new Error('Forbidden'));
        }
        const parts = Path.normalize(path).split(Path.sep);
        const fullpath = options.root ? Path.resolve(Path.join(options.root, path)) : path;
        if(options.root && !fullpath.startsWith(Path.resolve(options.root))) {
            this.status(403);
            return done(new Error('Forbidden'));
        }

        // dotfile checks
        if(containsDotFile(parts)) {
            switch(options.dotfiles) {
                case 'allow':
                    break;
                case 'deny':
                    this.status(403);
                    return done(new Error('Forbidden'));
                case 'ignore_files':
                    const len = parts.length;
                    if(len > 1 && parts[len - 1].startsWith('.')) {
                        this.status(404);
                        return done(new Error('Not found'));
                    }
                    break;
                case 'ignore':
                default:
                    this.status(404);
                    return done(new Error('Not found'));
            }
        }

        let stat = options._stat;
        if(!stat) {
            try {
                stat = fs.statSync(fullpath);
            } catch(err) {
                return done(err);
            }
            if(stat.isDirectory()) {
                this.status(404);
                return done(new Error(`Not found`));
            }
        }

        // headers
        if(!this.headers['content-type']) {
            const m = mime.lookup(fullpath);
            if(m) this.type(m);
            else this.type('application/octet-stream');
        }
        if(options.cacheControl) {
            this.headers['cache-control'] = `public, max-age=${options.maxAge / 1000}` + (options.immutable ? ', immutable' : '');
        }
        if(options.lastModified) {
            this.headers['last-modified'] = stat.mtime.toUTCString();
        }
        if(options.headers) {
            for(const header in options.headers) {
                this.set(header, options.headers[header]);
            }
        }
        if(options.setHeaders) {
            options.setHeaders(this, fullpath, stat);
        }

        // etag
        if(options.etag && etagFn && !this.headers['etag']) {
            this.headers['etag'] = etagFn(stat);
        }
        if(!options.etag) {
            this.req.noEtag = true;
        }

        // conditional requests
        if(isPreconditionFailure(this.req, this)) {
            this.status(412);
            return done(new Error('Precondition Failed'));
        }

        // range requests
        let offset = 0, len = stat.size, ranged = false;
        if(options.acceptRanges) {
            this.headers['accept-ranges'] = 'bytes';
            if(this.req.headers.range) {
                let ranges = this.req.range(stat.size, {
                    combine: true
                });
    
                // if-range
                if(!isRangeFresh(this.req, this)) {
                    ranges = -2;
                }
    
                if(ranges === -1) {
                    this.status(416);
                    this.headers['content-range'] = `bytes */${stat.size}`;
                    return done(new Error('Range Not Satisfiable'));
                }
                if(ranges !== -2 && ranges.length === 1) {
                    this.status(206);
                    const range = ranges[0];
                    this.headers['content-range'] = `bytes ${range.start}-${range.end}/${stat.size}`;
                    offset = range.start;
                    len = range.end - range.start + 1;
                    ranged = true;
                }
            }
        }

        // if-modified-since, if-none-match
        if(this.req.fresh) {
            return this.end();
        }

        if(this.req.method === 'HEAD') {
            this.set('Content-Length', stat.size);
            return this.end();
        }

        // serve smaller files using workers
        if(this.app.workers.length && stat.size < 768 * 1024 && !ranged) {
            this.app.readFileWithWorker(fullpath).then((data) => {
                if(this._res.finished) {
                    return;
                }
                this.end(data);
                if(callback) callback();
            }).catch((err) => {
                if(callback) callback(err);
            });
        } else {
            // larger files or range requests are piped over response
            let opts = {
                highWaterMark: 256 * 1024
            };
            if(ranged) {
                opts.start = offset;
                opts.end = Math.max(offset, offset + len - 1);
            }
            const file = fs.createReadStream(fullpath, opts);
            pipeStreamOverResponse(this, file, len, callback);
        }
    }
    download(path, filename, options, callback) {
        let done = callback;
        let name = filename;
        let opts = options || new NullObject();

        // support function as second or third arg
        if (typeof filename === 'function') {
            done = filename;
            name = null;
            opts = new NullObject();
        } else if (typeof options === 'function') {
            done = options;
            opts = new NullObject();
        }

        // support optional filename, where options may be in it's place
        if (typeof filename === 'object' &&
            (typeof options === 'function' || options === undefined)) {
            name = null;
            opts = filename;
        }
        if(!name) {
            name = Path.basename(path);
        }
        if(!opts.root && !isAbsolute(path)) {
            opts.root = process.cwd();
        }

        this.attachment(name);
        this.sendFile(path, opts, done);
    }
    set(field, value) {
        if(this.headersSent) {
            throw new Error('Cannot set headers after they are sent to the client');
        }
        if(typeof field === 'object') {
            for(const header in field) {
                this.set(header, field[header]);
            }
        } else {
            field = field.toLowerCase();
            if(field === 'set-cookie' && Array.isArray(value)) {
                value = value.join('; ');
            } else if(field === 'content-type') {
                if(!value.includes('charset=') && (value.startsWith('text/') || value === 'application/json' || value === 'application/javascript')) {
                    value += '; charset=utf-8';
                }
            }
            this.headers[field] = String(value);
        }
        return this;
    }
<<<<<<< HEAD
    header(field, value) {
        return this.set(field, value);
    }
    setHeader(field, value) {
        return this.set(field, value);
    }
    
=======
    header = this.set;
    setHeader = this.set;
>>>>>>> 667d498a
    get(field) {
        return this.headers[field.toLowerCase()];
    }
    getHeader = this.get;
    removeHeader(field) {
        delete this.headers[field.toLowerCase()];
        return this;
    }
    append(field, value) {
        field = field.toLowerCase();
        const old = this.headers[field];
        if(old) {
            const newVal = [];
            if(Array.isArray(old)) {
                newVal.push(...old);
            } else if(old) {
                newVal.push(old);
            }
            if(Array.isArray(value)) {
                newVal.push(...value);
            } else {
                newVal.push(value);
            }
            this.headers[field] = newVal;
        } else {
            this.headers[field] = value;
        }
        return this;
    }
    render(view, options, callback) {
        if(typeof options === 'function') {
            callback = options;
            options = new NullObject();
        }
        if(!options) {
            options = new NullObject();
        } else {
            options = Object.assign({}, options);
        }
        options._locals = this.locals;
        const done = callback || ((err, str) => {
            if(err) return this.req.next(err);
            this.send(str);
        });

        this.app.render(view, options, done);
    }
    cookie(name, value, options) {
        if(!options) {
            options = new NullObject();
        }
        let val = typeof value === 'object' ? "j:"+JSON.stringify(value) : String(value);
        if(options.maxAge != null) {
            const maxAge = options.maxAge - 0;
            if(!isNaN(maxAge)) {
                options.expires = new Date(Date.now() + maxAge);
                options.maxAge = Math.floor(maxAge / 1000);
            }
        }
        if(options.signed) {
            val = 's:' + sign(val, this.req.secret);
        }

        if(options.path == null) {
            options.path = '/';
        }

        this.append('Set-Cookie', cookie.serialize(name, val, options));
        return this;
    }
    clearCookie(name, options) {
        const opts = { path: '/', ...options, expires: new Date(1) };
        delete opts.maxAge;
        return this.cookie(name, '', opts);
    }
    attachment(filename) {
        this.headers['Content-Disposition'] = `attachment; filename="${filename}"`;
        this.type(filename.split('.').pop());
        return this;
    }
    format(object) {
        const keys = Object.keys(object).filter(v => v !== 'default');
        const key = keys.length > 0 ? this.req.accepts(keys) : false;

        this.vary('Accept');

        if(key) {
            this.set('Content-Type', normalizeType(key).value);
            object[key](this.req, this, this.req.next);
        } else if(object.default) {
            object.default(this.req, this, this.req.next);
        } else {
            this.status(406).send(this.app._generateErrorPage('Not Acceptable'));
        }

        return this;
    }
    json(body) {
        if(!this.headers['content-type']) {
            this.headers['content-type'] = 'application/json; charset=utf-8';
        }
        const escape = this.app.get('json escape');
        const replacer = this.app.get('json replacer');
        const spaces = this.app.get('json spaces');
        this.send(stringify(body, replacer, spaces, escape));
    }
    jsonp(object) {
        let callback = this.req.query[this.app.get('jsonp callback name')];
        let body = stringify(object, this.app.get('json replacer'), this.app.get('json spaces'), this.app.get('json escape'));

        if(!this.headers['content-type']) {
            this.headers['content-type'] = 'application/javascript; charset=utf-8';
            this.headers['X-Content-Type-Options'] = 'nosniff';
        }

        if(Array.isArray(callback)) {
            callback = callback[0];
        }

        if(typeof callback === 'string' && callback.length !== 0) {
            callback = callback.replace(/[^\[\]\w$.]/g, '');

            if(body === undefined) {
                body = '';
            } else if(typeof body === 'string') {
                // replace chars not allowed in JavaScript that are in JSON
                body = body
                    .replace(/\u2028/g, '\\u2028')
                    .replace(/\u2029/g, '\\u2029')
            }
            body = '/**/ typeof ' + callback + ' === \'function\' && ' + callback + '(' + body + ');';
        }

        return this.send(body);
    }
    links(links) {
        this.headers['link'] = Object.entries(links).map(([rel, url]) => `<${url}>; rel="${rel}"`).join(', ');
        return this;
    }
    location(path) {
        if(path === 'back') {
            path = this.req.get('Referrer');
            if(!path) path = this.req.get('Referer');
            if(!path) path = '/';
        }
        return this.headers['location'] = encodeUrl(path);
    }
    redirect(status, url) {
        if(typeof status !== 'number' && !url) {
            url = status;
            status = 302;
        }
        this.location(url);
        this.status(status);
        this.headers['content-type'] = 'text/plain; charset=utf-8';
        return this.send(`${statuses.message[status] ?? status}. Redirecting to ${url}`);
    }

    type(type) {
        let ct = type.indexOf('/') === -1
            ? (mime.contentType(type) || 'application/octet-stream')
            : type;

        return this.set('content-type', ct);
    }
    contentType = this.type;

    vary(field) {
        vary(this, field);
        return this;
    }

    get connection() {
        return this.socket;
    }

    get writableFinished() {
        return this.finished;
    }
}

function pipeStreamOverResponse(res, readStream, totalSize, callback) {
    readStream.on('data', (chunk) => {
        if(res.finished) {
            return readStream.destroy();
        }
        res._res.cork(() => {
            if(!res.headersSent) {
                res.writeHead(res.statusCode);
                res._res.writeStatus(res.statusCode.toString());
                res.writeHeaders(true);
            }
            const ab = chunk.buffer.slice(chunk.byteOffset, chunk.byteOffset + chunk.byteLength);
        
            const lastOffset = res._res.getWriteOffset();
            const [ok, done] = res._res.tryEnd(ab, totalSize);
      
            if (done) {
                readStream.destroy();
                res.finished = true;
                if(res.socketExists) res.socket.emit('close');
                if(callback) callback();
            } else if (!ok) {
                readStream.pause();
        
                res._res.ab = ab;
                res._res.abOffset = lastOffset;
        
                res._res.onWritable((offset) => {
                    if(res.finished) {
                        return true;
                    }
                    const [ok, done] = res._res.tryEnd(res._res.ab.slice(offset - res._res.abOffset), totalSize);
                    if (done) {
                        readStream.destroy();
                        res.finished = true;
                        if(res.socketExists) res.socket.emit('close');
                        if(callback) callback();
                    } else if (ok) {
                        readStream.resume();
                    }
            
                    return ok;
                });
            }
        });
    }).on('error', e => {
        if(callback) callback(e);
        if(!res.finished) {
            res._res.close();
            res.finished = true;
            if(res.socketExists) res.socket.emit('error', e);
        }
    });
}<|MERGE_RESOLUTION|>--- conflicted
+++ resolved
@@ -539,18 +539,12 @@
         }
         return this;
     }
-<<<<<<< HEAD
     header(field, value) {
         return this.set(field, value);
     }
     setHeader(field, value) {
         return this.set(field, value);
     }
-    
-=======
-    header = this.set;
-    setHeader = this.set;
->>>>>>> 667d498a
     get(field) {
         return this.headers[field.toLowerCase()];
     }
